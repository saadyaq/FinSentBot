from datetime import datetime, timedelta
from pathlib import Path

import pandas as pd

# Répertoires où se trouvent les données
BASE_DIR = Path(__file__).resolve().parent.parent
NEWS_PATH = BASE_DIR / "data" / "raw" / "news_sentiment.jsonl"
PRICES_PATH = BASE_DIR / "data" / "raw" / "stock_prices.jsonl"

# Fenêtre d'observation après la news
OBSERVATION_WINDOW_MINUTES = 2
# Tolérance pour l'association prix/news
MERGE_TOLERANCE_MINUTES = 10

def load_data():
    news_df = pd.read_json(NEWS_PATH, lines=True)
    prices_df = pd.read_json(PRICES_PATH, lines=True)

    # Convertir en datetime
    news_df["timestamp"] = pd.to_datetime(news_df["timestamp"]).dt.tz_localize(None)
    prices_df["timestamp"] = pd.to_datetime(prices_df["timestamp"]).dt.tz_localize(None)

    # Supprimer les news sans symbole pour éviter les associations aléatoires
    news_df = news_df.dropna(subset=["symbol"])

<<<<<<< HEAD
    # Trier pour merge_asof (timestamp puis symbole)
    news_df = news_df.sort_values(["timestamp", "symbol"]).reset_index(drop=True)
    prices_df = prices_df.sort_values(["timestamp", "symbol"]).reset_index(drop=True)
=======
    # Trier pour merge_asof (timestamp global puis symbole)
    news_df = news_df.sort_values(["timestamp", "symbol"])
    prices_df = prices_df.sort_values(["timestamp", "symbol"])
>>>>>>> 9ad51973

    # Associer symbol et prix au moment de la news (merge asof)
    enriched_news = pd.merge_asof(
        news_df,
        prices_df[["timestamp", "symbol", "price"]],
        on="timestamp",
        by="symbol",
        direction="backward",
        tolerance=pd.Timedelta(minutes=MERGE_TOLERANCE_MINUTES)  # marge de tolérance temporelle
    )

    if "symbol" not in enriched_news.columns or "price" not in enriched_news.columns:
        raise ValueError("⛔ Les colonnes 'symbol' ou 'price' sont absentes du fichier news.")

    # Supprimer les news sans correspondance de prix
    news_df = enriched_news.dropna(subset=["symbol", "price"])
    return news_df, prices_df

def generate_labels(news_df, prices_df):
    data = []
    for _, row in news_df.iterrows():
        timestamp = row["timestamp"]
        symbol = row["symbol"]
        sentiment = row.get("sentiment_score", 0)
        text = row["content"]

        # Prix courant au moment de l'info
        price_now = prices_df[
            (prices_df["symbol"] == symbol) &
            (prices_df["timestamp"] <= timestamp)
        ].sort_values("timestamp").tail(1)

        # Prix après 10 minutes
        price_future = prices_df[
            (prices_df["symbol"] == symbol) &
            (prices_df["timestamp"] > timestamp + timedelta(minutes=OBSERVATION_WINDOW_MINUTES))
        ].sort_values("timestamp").head(1)

        if price_now.empty :
            print(f"⛔ Aucun prix courant pour {symbol} à {timestamp}")
            continue
        if price_future.empty:
            print(f"⛔ Aucun prix futur pour {symbol} à {timestamp + timedelta(minutes=OBSERVATION_WINDOW_MINUTES)}")
            continue

        p0 = price_now.iloc[0]["price"]
        p1 = price_future.iloc[0]["price"]
        variation = (p1 - p0) / p0

        if variation > 0 and sentiment > 0:
            action = "BUY"
        elif variation < 0 and sentiment < 0:
            action = "SELL"
        else:
            action = "HOLD"

        data.append({
            "symbol": symbol,
            "text": text,
            "sentiment_score": sentiment,
            "price_now": p0,
            "price_future": p1,
            "variation": variation,
            "action": action
        })
        print(f"✅ Sample ajouté pour {symbol}, variation={variation:.4f}, action={action}")

    return pd.DataFrame(data)

if __name__ == "__main__":
    news_df, prices_df = load_data()
    train_dataset = generate_labels(news_df, prices_df)

    output_dir = BASE_DIR / "data" / "training_datasets"
    output_dir.mkdir(parents=True, exist_ok=True)
    train_dataset.to_csv(output_dir / "train.csv", index=False)
    print("✅ Dataset generated with", len(train_dataset), "samples.")<|MERGE_RESOLUTION|>--- conflicted
+++ resolved
@@ -24,15 +24,11 @@
     # Supprimer les news sans symbole pour éviter les associations aléatoires
     news_df = news_df.dropna(subset=["symbol"])
 
-<<<<<<< HEAD
+
     # Trier pour merge_asof (timestamp puis symbole)
     news_df = news_df.sort_values(["timestamp", "symbol"]).reset_index(drop=True)
     prices_df = prices_df.sort_values(["timestamp", "symbol"]).reset_index(drop=True)
-=======
-    # Trier pour merge_asof (timestamp global puis symbole)
-    news_df = news_df.sort_values(["timestamp", "symbol"])
-    prices_df = prices_df.sort_values(["timestamp", "symbol"])
->>>>>>> 9ad51973
+
 
     # Associer symbol et prix au moment de la news (merge asof)
     enriched_news = pd.merge_asof(
